--- conflicted
+++ resolved
@@ -162,11 +162,8 @@
 
     # Notice: we create a new asyncio loop, so we can run it in an independent thread.
     strategy = BaselineStrategy(register_as=register_as, search_for=search_for, is_world_modeling=is_world_modeling)
-<<<<<<< HEAD
-    return BaselineAgent(agent_name, oef_addr, oef_port, strategy, pending_transaction_timeout=pending_transaction_timeout)
-=======
     return BaselineAgent(agent_name, oef_addr, oef_port, strategy, services_interval=services_interval, pending_transaction_timeout=pending_transaction_timeout)
->>>>>>> ace3340e
+
 
 
 def initialize_baseline_agents(nb_baseline_agents: int, oef_addr: str, oef_port: int, register_as: str, search_for: str, services_interval: int, pending_transaction_timeout: int) -> List[BaselineAgent]:
