--- conflicted
+++ resolved
@@ -99,16 +99,16 @@
         self.lock_manager = LockManager(agent_name, pending_transaction_timeout=pending_transaction_timeout)
         self.lock_manager.start()
 
-<<<<<<< HEAD
-    def init(self, game_data: GameData) -> None:
-=======
         self.dashboard = dashboard
         if self.dashboard is not None:
             self.dashboard.start()
 
-    def init(self, game_data: GameData):
->>>>>>> 2dfec063
-        # populate data structures about the started competition
+    def init(self, game_data: GameData) -> None:
+        """
+        Populate data structures with the game data.
+        
+        :return: None
+        """
         self._game_configuration = GameConfiguration(game_data.nb_agents, game_data.nb_goods, game_data.tx_fee,
                                                      game_data.agent_pbks, game_data.agent_names, game_data.good_pbks)
         self._initial_agent_state = AgentState(game_data.money, game_data.endowment, game_data.utility_params)
@@ -119,6 +119,11 @@
             self._world_state = WorldState(opponent_pbks, self.game_configuration.good_pbks, self.initial_agent_state)
 
     def reset(self) -> None:
+        """
+        Reset the game instance.
+
+        :return: None
+        """
         self.controller_pbk = None
         self._search = Search()
         self._dialogues = Dialogues()
