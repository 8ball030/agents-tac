--- conflicted
+++ resolved
@@ -207,17 +207,11 @@
             self._on_start(response)
         elif isinstance(response, TransactionConfirmation) and origin == self.controller_pbk:
             self.on_transaction_confirmed(response)
-<<<<<<< HEAD
-        elif isinstance(response, Cancelled):
-            self.on_cancelled()
-        elif isinstance(response, StateUpdate):
-            self.on_state_update(response)
-        elif isinstance(response, Error):
-=======
         elif isinstance(response, Cancelled) and origin == self.controller_pbk and self._game_phase == self.GAME_PHASES[2]:
             self._on_cancelled()
+        elif isinstance(response, StateUpdate) and self._game_phase == self.GAME_PHASES[2]:
+            self.on_state_update(response)
         elif isinstance(response, Error) and origin == self.controller_pbk:
->>>>>>> 27a9506e
             self.on_tac_error(response)
         else:
             raise TacError("Message received either not implemented or from wrong controller.")
@@ -302,10 +296,9 @@
         dialogue_id = abs(hash(tx.transaction_id) % 2**31)
         self.send_message(0, dialogue_id, self._controller_pbk, tx.serialize())
 
-<<<<<<< HEAD
     def get_state_update(self):
         self.send_message(0, 0, self._controller_pbk, GetStateUpdate(self.public_key).serialize())
-=======
+
     def _on_cancelled(self) -> None:
         """
         The private handler for the on_cancelled event. It is used to update the game phase.
@@ -316,4 +309,3 @@
         self._game_phase = self.GAME_PHASES[3]
         # dispatch the handling to the developer's implementation.
         self.on_cancelled()
->>>>>>> 27a9506e
